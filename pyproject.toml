[build-system]
requires = ["setuptools>=68.0.0", "wheel~=0.40.0", "setuptools_scm[toml]>=6.2"]
build-backend = "setuptools.build_meta"

[project]
name="howso-visuals"
dynamic = ["version"]
readme = "README.md"
description = "Visualization utilities for use with Howso Engine."
requires-python = ">=3.10"
keywords = ["machine", "learning", "artificial", "intelligence", "data", "visualization"]
license = {file = "LICENSE.txt"}
classifiers = [
    "Development Status :: 3 - Alpha",
    "License :: OSI Approved :: GNU Affero General Public License v3",
    "Programming Language :: Python :: 3"
]
dependencies = [
<<<<<<< HEAD
    "howso-engine~=44.0",
=======
    "howso-engine>=42.0",
>>>>>>> bd2d691b
    "networkx",
    "plotly[kaleido]~=6.0",
    "scipy",
    "seaborn",
    "umap-learn~=0.5",
]

[project.optional-dependencies]
dev = [
    "flake8",
    "isort",
    "pytest-cov",
    "pytest-rerunfailures",
    "pytest-xdist",
    "pytest",
    "ruff",
    "yapf",
]

[project.urls]
homepage = "https://howso.com"
documentation = "https://docs.howso.com/"
repository = "https://github.com/howsoai/howso-visuals-py"

[tool.setuptools.packages.find]
exclude = ["howso.visuals.tests"]

[tool.setuptools.dynamic]
readme = {file = ["README.md"]}

[tool.coverage.run]
source = ["howso.visuals"]
branch = true
omit = ["*/tests/*"]

[tool.coverage.html]
directory = ".htmlcov"

[tool.coverage.report]
exclude_lines = [
    "pragma: no cover",

    # Don't complain about missing debug-only code:
    "def __repr__",
    "if self.debug",

    # Don't complain if tests don't hit defensive assertion code:
    "raise AssertionError",
    "raise NotImplementedError",

    # Don't complain if non-runnable code isn't run:
    "if 0:",
    "if __name__ == .__main__.:",

    "@abstractmethod",
    "@abc.abstractmethod",
]

# version is managed by setuptools_scm
[tool.setuptools_scm]<|MERGE_RESOLUTION|>--- conflicted
+++ resolved
@@ -16,11 +16,7 @@
     "Programming Language :: Python :: 3"
 ]
 dependencies = [
-<<<<<<< HEAD
-    "howso-engine~=44.0",
-=======
-    "howso-engine>=42.0",
->>>>>>> bd2d691b
+    "howso-engine>=44.0",
     "networkx",
     "plotly[kaleido]~=6.0",
     "scipy",
